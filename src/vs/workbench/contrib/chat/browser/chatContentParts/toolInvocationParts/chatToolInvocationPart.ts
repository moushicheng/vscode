--- conflicted
+++ resolved
@@ -90,75 +90,13 @@
 			this.subPart = partStore.add(this.createToolInvocationSubPart());
 			this.domNode.appendChild(this.subPart.domNode);
 			partStore.add(this.subPart.onDidChangeHeight(() => this._onDidChangeHeight.fire()));
-<<<<<<< HEAD
-			partStore.add(this.subPart.onNeedsRerender(() => {
-				render();
-				this._onDidChangeHeight.fire();
-			}));
-=======
 			partStore.add(this.subPart.onNeedsRerender(render));
 
-			// todo@connor4312/tyriar: standardize how these are displayed
-			if (!(this.subPart instanceof ChatTerminalToolProgressPart)) {
-				const approval = this.createApprovalMessage();
-				if (approval) {
-					this.domNode.appendChild(approval);
-				}
-			}
-
 			this._onDidChangeHeight.fire();
->>>>>>> edff076b
 		};
 		render();
 	}
 
-<<<<<<< HEAD
-=======
-	private get autoApproveMessageContent() {
-		const reason = IChatToolInvocation.executionConfirmedOrDenied(this.toolInvocation);
-		if (!reason || typeof reason === 'boolean') {
-			return;
-		}
-
-		let md: string;
-		switch (reason.type) {
-			case ToolConfirmKind.Setting:
-				md = localize('chat.autoapprove.setting', 'Auto approved by {0}', markdownCommandLink({ title: '`' + reason.id + '`', id: 'workbench.action.openSettings', arguments: [reason.id] }, false));
-				break;
-			case ToolConfirmKind.LmServicePerTool:
-				md = reason.scope === 'session'
-					? localize('chat.autoapprove.lmServicePerTool.session', 'Auto approved for this session')
-					: reason.scope === 'workspace'
-						? localize('chat.autoapprove.lmServicePerTool.workspace', 'Auto approved for this workspace')
-						: localize('chat.autoapprove.lmServicePerTool.profile', 'Auto approved for this profile');
-				md += ' (' + markdownCommandLink({ title: localize('edit', 'Edit'), id: 'workbench.action.chat.editToolApproval', arguments: [this.toolInvocation.toolId] }) + ')';
-				break;
-			case ToolConfirmKind.UserAction:
-			case ToolConfirmKind.Denied:
-			case ToolConfirmKind.ConfirmationNotNeeded:
-			default:
-				return;
-		}
-
-
-		return md;
-	}
-
-	private createApprovalMessage(): HTMLElement | undefined {
-		const md = this.autoApproveMessageContent;
-		if (!md) {
-			return undefined;
-		}
-
-		const markdownString = new MarkdownString('_' + md + '_', { isTrusted: true });
-		const result = this.renderer.render(markdownString);
-		this._register(result);
-		result.element.classList.add('chat-tool-approval-message');
-
-		return result.element;
-	}
-
->>>>>>> edff076b
 	private createToolInvocationSubPart(): BaseChatToolInvocationSubPart {
 		if (this.toolInvocation.kind === 'toolInvocation') {
 			if (this.toolInvocation.toolSpecificData?.kind === 'extensions') {
