/*---------------------------------------------------------------------------------------------
 *  Copyright (c) Microsoft Corporation. All rights reserved.
 *  Licensed under the MIT License. See License.txt in the project root for license information.
 *--------------------------------------------------------------------------------------------*/

'use strict';

import * as nls from 'vs/nls';
import severity from 'vs/base/common/severity';
import { TPromise } from 'vs/base/common/winjs.base';
import { IAction, Action } from 'vs/base/common/actions';
import { IDisposable, dispose, empty as EmptyDisposable } from 'vs/base/common/lifecycle';
import { Separator } from 'vs/base/browser/ui/actionbar/actionbar';
import pkg from 'vs/platform/node/package';
import product from 'vs/platform/node/product';
import URI from 'vs/base/common/uri';
import { IActivityService, NumberBadge, IBadge, ProgressBadge } from 'vs/workbench/services/activity/common/activity';
import { IInstantiationService } from 'vs/platform/instantiation/common/instantiation';
import { IGlobalActivity } from 'vs/workbench/common/activity';
import { IOpenerService } from 'vs/platform/opener/common/opener';
import { ICommandService } from 'vs/platform/commands/common/commands';
import { IWorkbenchContribution } from 'vs/workbench/common/contributions';
import { IStorageService, StorageScope } from 'vs/platform/storage/common/storage';
import { IUpdateService, State as UpdateState, StateType, IUpdate } from 'vs/platform/update/common/update';
import * as semver from 'semver';
import { IEnvironmentService } from 'vs/platform/environment/common/environment';
<<<<<<< HEAD
import { INotificationService, INotificationHandle } from 'vs/platform/notification/common/notification';
import { IDialogService } from 'vs/platform/dialogs/common/dialogs';
import { IWindowService } from 'vs/platform/windows/common/windows';
import { ReleaseNotesManager } from './releaseNotesEditor';
import { isWindows } from 'vs/base/common/platform';
=======
import { INotificationService } from 'vs/platform/notification/common/notification';
import { IConfigurationService } from 'vs/platform/configuration/common/configuration';
>>>>>>> bd98ef51

let releaseNotesManager: ReleaseNotesManager | undefined = undefined;

function showReleaseNotes(instantiationService: IInstantiationService, version: string) {
	if (!releaseNotesManager) {
		releaseNotesManager = instantiationService.createInstance(ReleaseNotesManager);
	}

	return instantiationService.invokeFunction(accessor => releaseNotesManager.show(accessor, version));
}

export class OpenLatestReleaseNotesInBrowserAction extends Action {

	constructor(
		@IOpenerService private openerService: IOpenerService
	) {
		super('update.openLatestReleaseNotes', nls.localize('releaseNotes', "Release Notes"), null, true);
	}

	run(): TPromise<any> {
		const uri = URI.parse(product.releaseNotesUrl);
		return this.openerService.open(uri);
	}
}

export abstract class AbstractShowReleaseNotesAction extends Action {

	constructor(
		id: string,
		label: string,
		private version: string,
		@IInstantiationService private instantiationService: IInstantiationService
	) {
		super(id, label, null, true);
	}

	run(): TPromise<boolean> {
		if (!this.enabled) {
			return TPromise.as(false);
		}

		this.enabled = false;

		return showReleaseNotes(this.instantiationService, this.version)
			.then(null, () => {
				const action = this.instantiationService.createInstance(OpenLatestReleaseNotesInBrowserAction);
				return action.run().then(() => false);
			});
	}
}

export class ShowReleaseNotesAction extends AbstractShowReleaseNotesAction {

	constructor(
		version: string,
		@IInstantiationService instantiationService: IInstantiationService
	) {
		super('update.showReleaseNotes', nls.localize('releaseNotes', "Release Notes"), version, instantiationService);
	}
}

export class ShowCurrentReleaseNotesAction extends AbstractShowReleaseNotesAction {

	static readonly ID = 'update.showCurrentReleaseNotes';
	static LABEL = nls.localize('showReleaseNotes', "Show Release Notes");

	constructor(
		id = ShowCurrentReleaseNotesAction.ID,
		label = ShowCurrentReleaseNotesAction.LABEL,
		@IInstantiationService instantiationService: IInstantiationService
	) {
		super(id, label, pkg.version, instantiationService);
	}
}

export class ProductContribution implements IWorkbenchContribution {

	private static readonly KEY = 'releaseNotes/lastVersion';

	constructor(
		@IStorageService storageService: IStorageService,
		@IInstantiationService instantiationService: IInstantiationService,
		@INotificationService notificationService: INotificationService,
<<<<<<< HEAD
		@IEnvironmentService environmentService: IEnvironmentService,
		@IOpenerService openerService: IOpenerService
=======
		@IWorkbenchEditorService editorService: IWorkbenchEditorService,
		@IEnvironmentService environmentService: IEnvironmentService,
		@IConfigurationService configurationService: IConfigurationService
>>>>>>> bd98ef51
	) {
		const lastVersion = storageService.get(ProductContribution.KEY, StorageScope.GLOBAL, '');
		const showReleaseNotes = configurationService.getValue<boolean>('update.showReleaseNotes');

		// was there an update? if so, open release notes
<<<<<<< HEAD
		if (!environmentService.skipReleaseNotes && product.releaseNotesUrl && lastVersion && pkg.version !== lastVersion) {
			showReleaseNotes(instantiationService, pkg.version)
				.then(undefined, () => {
					notificationService.prompt(
						severity.Info,
						nls.localize('read the release notes', "Welcome to {0} v{1}! Would you like to read the Release Notes?", product.nameLong, pkg.version),
						[{
							label: nls.localize('releaseNotes', "Release Notes"),
							run: () => {
								const uri = URI.parse(product.releaseNotesUrl);
								openerService.open(uri);
							}
						}]
					);
=======
		if (showReleaseNotes && !environmentService.skipReleaseNotes && product.releaseNotesUrl && lastVersion && pkg.version !== lastVersion) {
			instantiationService.invokeFunction(loadReleaseNotes, pkg.version).then(
				text => editorService.openEditor(instantiationService.createInstance(ReleaseNotesInput, pkg.version, text), { pinned: true }),
				() => {
					notificationService.notify({
						severity: severity.Info,
						message: nls.localize('read the release notes', "Welcome to {0} v{1}! Would you like to read the Release Notes?", product.nameLong, pkg.version),
						actions: { primary: [instantiationService.createInstance(OpenLatestReleaseNotesInBrowserAction)] }
					});
>>>>>>> bd98ef51
				});
		}

		// should we show the new license?
		if (product.licenseUrl && lastVersion && semver.satisfies(lastVersion, '<1.0.0') && semver.satisfies(pkg.version, '>=1.0.0')) {
			notificationService.info(nls.localize('licenseChanged', "Our license terms have changed, please click [here]({0}) to go through them.", product.licenseUrl));
		}

		storageService.store(ProductContribution.KEY, pkg.version, StorageScope.GLOBAL);
	}
}

class NeverShowAgain {

	private readonly key: string;

	readonly action = new Action(`neverShowAgain:${this.key}`, nls.localize('neveragain', "Don't Show Again"), undefined, true, (notification: INotificationHandle) => {

		// Hide notification
		notification.close();

		return TPromise.wrap(this.storageService.store(this.key, true, StorageScope.GLOBAL));
	});

	constructor(key: string, @IStorageService private storageService: IStorageService) {
		this.key = `neverShowAgain:${key}`;
	}

	shouldShow(): boolean {
		return !this.storageService.getBoolean(this.key, StorageScope.GLOBAL, false);
	}
}

export class Win3264BitContribution implements IWorkbenchContribution {

	private static readonly KEY = 'update/win32-64bits';
	private static readonly URL = 'https://code.visualstudio.com/updates/v1_15#_windows-64-bit';
	private static readonly INSIDER_URL = 'https://github.com/Microsoft/vscode-docs/blob/vnext/release-notes/v1_15.md#windows-64-bit';

	constructor(
		@IStorageService storageService: IStorageService,
		@IInstantiationService instantiationService: IInstantiationService,
		@INotificationService notificationService: INotificationService,
		@IEnvironmentService environmentService: IEnvironmentService
	) {
		if (environmentService.disableUpdates) {
			return;
		}

		const neverShowAgain = new NeverShowAgain(Win3264BitContribution.KEY, storageService);

		if (!neverShowAgain.shouldShow()) {
			return;
		}

		const url = product.quality === 'insider'
			? Win3264BitContribution.INSIDER_URL
			: Win3264BitContribution.URL;

		const handle = notificationService.prompt(
			severity.Info,
			nls.localize('64bitisavailable', "{0} for 64-bit Windows is now available! Click [here]({1}) to learn more.", product.nameShort, url),
			[{
				label: nls.localize('neveragain', "Don't Show Again"),
				isSecondary: true,
				run: () => {
					neverShowAgain.action.run(handle);
					neverShowAgain.action.dispose();
				}
			}]
		);
	}
}

class CommandAction extends Action {

	constructor(
		commandId: string,
		label: string,
		@ICommandService commandService: ICommandService
	) {
		super(`command-action:${commandId}`, label, undefined, true, () => commandService.executeCommand(commandId));
	}
}

export class UpdateContribution implements IGlobalActivity {

	private static readonly showCommandsId = 'workbench.action.showCommands';
	private static readonly openSettingsId = 'workbench.action.openSettings';
	private static readonly openKeybindingsId = 'workbench.action.openGlobalKeybindings';
	private static readonly openUserSnippets = 'workbench.action.openSnippets';
	private static readonly selectColorThemeId = 'workbench.action.selectTheme';
	private static readonly selectIconThemeId = 'workbench.action.selectIconTheme';
	private static readonly showExtensionsId = 'workbench.view.extensions';

	get id() { return 'vs.update'; }
	get name() { return ''; }
	get cssClass() { return 'update-activity'; }

	private state: UpdateState;
	private badgeDisposable: IDisposable = EmptyDisposable;
	private disposables: IDisposable[] = [];

	constructor(
		@IStorageService private storageService: IStorageService,
		@ICommandService private commandService: ICommandService,
		@IInstantiationService private instantiationService: IInstantiationService,
		@INotificationService private notificationService: INotificationService,
		@IDialogService private dialogService: IDialogService,
		@IUpdateService private updateService: IUpdateService,
		@IActivityService private activityService: IActivityService,
		@IWindowService private windowService: IWindowService
	) {
		this.state = updateService.state;

		updateService.onStateChange(this.onUpdateStateChange, this, this.disposables);
		this.onUpdateStateChange(this.updateService.state);

		/*
		The `update/lastKnownVersion` and `update/updateNotificationTime` storage keys are used in
		combination to figure out when to show a message to the user that he should update.

		This message should appear if the user has received an update notification but hasn't
		updated since 5 days.
		*/

		const currentVersion = product.commit;
		const lastKnownVersion = this.storageService.get('update/lastKnownVersion', StorageScope.GLOBAL);

		// if current version != stored version, clear both fields
		if (currentVersion !== lastKnownVersion) {
			this.storageService.remove('update/lastKnownVersion', StorageScope.GLOBAL);
			this.storageService.remove('update/updateNotificationTime', StorageScope.GLOBAL);
		}
	}

	private onUpdateStateChange(state: UpdateState): void {
		switch (state.type) {
			case StateType.Idle:
				if (this.state.type === StateType.CheckingForUpdates && this.state.context && this.state.context.windowId === this.windowService.getCurrentWindowId()) {
					this.onUpdateNotAvailable();
				}
				break;

			case StateType.AvailableForDownload:
				this.onUpdateAvailable(state.update);
				break;

			case StateType.Downloaded:
				this.onUpdateDownloaded(state.update);
				break;

			case StateType.Updating:
				this.onUpdateUpdating(state.update);
				break;

			case StateType.Ready:
				this.onUpdateReady(state.update);
				break;
		}

		let badge: IBadge | undefined = undefined;
		let clazz: string | undefined;

		if (state.type === StateType.AvailableForDownload || state.type === StateType.Downloaded || state.type === StateType.Ready) {
			badge = new NumberBadge(1, () => nls.localize('updateIsReady', "New {0} update available.", product.nameShort));
		} else if (state.type === StateType.CheckingForUpdates || state.type === StateType.Downloading || state.type === StateType.Updating) {
			badge = new ProgressBadge(() => nls.localize('updateIsReady', "New {0} update available.", product.nameShort));
			clazz = 'progress-badge';
		}

		this.badgeDisposable.dispose();

		if (badge) {
			this.badgeDisposable = this.activityService.showActivity(this.id, badge, clazz);
		}

		this.state = state;
	}

	private onUpdateNotAvailable(): void {
		this.dialogService.show(
			severity.Info,
			nls.localize('noUpdatesAvailable', "There are currently no updates available."),
			[nls.localize('ok', "OK")]
		);
	}

	// linux
	private onUpdateAvailable(update: IUpdate): void {
		if (!this.shouldShowNotification()) {
			return;
		}

		this.notificationService.prompt(
			severity.Info,
			nls.localize('thereIsUpdateAvailable', "There is an available update."),
			[{
				label: nls.localize('download now', "Download Now"),
				run: () => this.updateService.downloadUpdate()
			}, {
				label: nls.localize('later', "Later"),
				run: () => { }
			}, {
				label: nls.localize('releaseNotes', "Release Notes"),
				run: () => {
					const action = this.instantiationService.createInstance(ShowReleaseNotesAction, update.productVersion);
					action.run();
					action.dispose();
				}
			}]
		);
	}

	// windows fast updates
	private onUpdateDownloaded(update: IUpdate): void {
		if (!this.shouldShowNotification()) {
			return;
		}

		this.notificationService.prompt(
			severity.Info,
			nls.localize('updateAvailable', "There's an update available: {0} {1}", product.nameLong, update.productVersion),
			[{
				label: nls.localize('installUpdate', "Install Update"),
				run: () => this.updateService.applyUpdate()
			}, {
				label: nls.localize('later', "Later"),
				run: () => { }
			}, {
				label: nls.localize('releaseNotes', "Release Notes"),
				run: () => {
					const action = this.instantiationService.createInstance(ShowReleaseNotesAction, update.productVersion);
					action.run();
					action.dispose();
				}
			}]
		);
	}

	// windows fast updates
	private onUpdateUpdating(update: IUpdate): void {
		const neverShowAgain = new NeverShowAgain('update/win32-fast-updates', this.storageService);

		if (!neverShowAgain.shouldShow()) {
			return;
		}

		const handle = this.notificationService.prompt(
			severity.Info,
			nls.localize('updateInstalling', "{0} {1} is being installed in the background; we'll let you know when it's done.", product.nameLong, update.productVersion),
			[{
				label: nls.localize('neveragain', "Don't Show Again"),
				isSecondary: true,
				run: () => {
					neverShowAgain.action.run(handle);
					neverShowAgain.action.dispose();
				}
			}]
		);
	}

	// windows and mac
	private onUpdateReady(update: IUpdate): void {
		if (!isWindows && !this.shouldShowNotification()) {
			return;
		}

		this.notificationService.prompt(
			severity.Info,
			nls.localize('updateAvailableAfterRestart', "Restart {0} to apply the latest update.", product.nameLong),
			[{
				label: nls.localize('updateNow', "Update Now"),
				run: () => this.updateService.quitAndInstall()
			}, {
				label: nls.localize('later', "Later"),
				run: () => { }
			}, {
				label: nls.localize('releaseNotes', "Release Notes"),
				run: () => {
					const action = this.instantiationService.createInstance(ShowReleaseNotesAction, update.productVersion);
					action.run();
					action.dispose();
				}
			}]
		);
	}

	private shouldShowNotification(): boolean {
		const currentVersion = product.commit;
		const currentMillis = new Date().getTime();
		const lastKnownVersion = this.storageService.get('update/lastKnownVersion', StorageScope.GLOBAL);

		// if version != stored version, save version and date
		if (currentVersion !== lastKnownVersion) {
			this.storageService.store('update/lastKnownVersion', currentVersion, StorageScope.GLOBAL);
			this.storageService.store('update/updateNotificationTime', currentMillis, StorageScope.GLOBAL);
		}

		const updateNotificationMillis = this.storageService.getInteger('update/updateNotificationTime', StorageScope.GLOBAL, currentMillis);
		const diffDays = (currentMillis - updateNotificationMillis) / (1000 * 60 * 60 * 24);

		return diffDays > 5;
	}

	getActions(): IAction[] {
		const result: IAction[] = [
			new CommandAction(UpdateContribution.showCommandsId, nls.localize('commandPalette', "Command Palette..."), this.commandService),
			new Separator(),
			new CommandAction(UpdateContribution.openSettingsId, nls.localize('settings', "Settings"), this.commandService),
			new CommandAction(UpdateContribution.openKeybindingsId, nls.localize('keyboardShortcuts', "Keyboard Shortcuts"), this.commandService),
			new CommandAction(UpdateContribution.showExtensionsId, nls.localize('showExtensions', "Manage Extensions"), this.commandService),
			new Separator(),
			new CommandAction(UpdateContribution.openUserSnippets, nls.localize('userSnippets', "User Snippets"), this.commandService),
			new Separator(),
			new CommandAction(UpdateContribution.selectColorThemeId, nls.localize('selectTheme.label', "Color Theme"), this.commandService),
			new CommandAction(UpdateContribution.selectIconThemeId, nls.localize('themes.selectIconTheme.label', "File Icon Theme"), this.commandService)
		];

		const updateAction = this.getUpdateAction();

		if (updateAction) {
			result.push(new Separator(), updateAction);
		}

		return result;
	}

	private getUpdateAction(): IAction | null {
		const state = this.updateService.state;

		switch (state.type) {
			case StateType.Uninitialized:
				return null;

			case StateType.Idle:
				const windowId = this.windowService.getCurrentWindowId();
				return new Action('update.check', nls.localize('checkForUpdates', "Check for Updates..."), undefined, true, () =>
					this.updateService.checkForUpdates({ windowId }));

			case StateType.CheckingForUpdates:
				return new Action('update.checking', nls.localize('checkingForUpdates', "Checking For Updates..."), undefined, false);

			case StateType.AvailableForDownload:
				return new Action('update.downloadNow', nls.localize('download now', "Download Now"), null, true, () =>
					this.updateService.downloadUpdate());

			case StateType.Downloading:
				return new Action('update.downloading', nls.localize('DownloadingUpdate', "Downloading Update..."), undefined, false);

			case StateType.Downloaded:
				return new Action('update.install', nls.localize('installUpdate...', "Install Update..."), undefined, true, () =>
					this.updateService.applyUpdate());

			case StateType.Updating:
				return new Action('update.updating', nls.localize('installingUpdate', "Installing Update..."), undefined, false);

			case StateType.Ready:
				return new Action('update.restart', nls.localize('restartToUpdate', "Restart to Update..."), undefined, true, () =>
					this.updateService.quitAndInstall());
		}
	}

	dispose(): void {
		this.disposables = dispose(this.disposables);
	}
}<|MERGE_RESOLUTION|>--- conflicted
+++ resolved
@@ -24,16 +24,12 @@
 import { IUpdateService, State as UpdateState, StateType, IUpdate } from 'vs/platform/update/common/update';
 import * as semver from 'semver';
 import { IEnvironmentService } from 'vs/platform/environment/common/environment';
-<<<<<<< HEAD
 import { INotificationService, INotificationHandle } from 'vs/platform/notification/common/notification';
 import { IDialogService } from 'vs/platform/dialogs/common/dialogs';
 import { IWindowService } from 'vs/platform/windows/common/windows';
 import { ReleaseNotesManager } from './releaseNotesEditor';
 import { isWindows } from 'vs/base/common/platform';
-=======
-import { INotificationService } from 'vs/platform/notification/common/notification';
 import { IConfigurationService } from 'vs/platform/configuration/common/configuration';
->>>>>>> bd98ef51
 
 let releaseNotesManager: ReleaseNotesManager | undefined = undefined;
 
@@ -117,21 +113,15 @@
 		@IStorageService storageService: IStorageService,
 		@IInstantiationService instantiationService: IInstantiationService,
 		@INotificationService notificationService: INotificationService,
-<<<<<<< HEAD
 		@IEnvironmentService environmentService: IEnvironmentService,
-		@IOpenerService openerService: IOpenerService
-=======
-		@IWorkbenchEditorService editorService: IWorkbenchEditorService,
-		@IEnvironmentService environmentService: IEnvironmentService,
+		@IOpenerService openerService: IOpenerService,
 		@IConfigurationService configurationService: IConfigurationService
->>>>>>> bd98ef51
 	) {
 		const lastVersion = storageService.get(ProductContribution.KEY, StorageScope.GLOBAL, '');
-		const showReleaseNotes = configurationService.getValue<boolean>('update.showReleaseNotes');
+		const shouldShowReleaseNotes = configurationService.getValue<boolean>('update.showReleaseNotes');
 
 		// was there an update? if so, open release notes
-<<<<<<< HEAD
-		if (!environmentService.skipReleaseNotes && product.releaseNotesUrl && lastVersion && pkg.version !== lastVersion) {
+		if (shouldShowReleaseNotes && !environmentService.skipReleaseNotes && product.releaseNotesUrl && lastVersion && pkg.version !== lastVersion) {
 			showReleaseNotes(instantiationService, pkg.version)
 				.then(undefined, () => {
 					notificationService.prompt(
@@ -145,17 +135,6 @@
 							}
 						}]
 					);
-=======
-		if (showReleaseNotes && !environmentService.skipReleaseNotes && product.releaseNotesUrl && lastVersion && pkg.version !== lastVersion) {
-			instantiationService.invokeFunction(loadReleaseNotes, pkg.version).then(
-				text => editorService.openEditor(instantiationService.createInstance(ReleaseNotesInput, pkg.version, text), { pinned: true }),
-				() => {
-					notificationService.notify({
-						severity: severity.Info,
-						message: nls.localize('read the release notes', "Welcome to {0} v{1}! Would you like to read the Release Notes?", product.nameLong, pkg.version),
-						actions: { primary: [instantiationService.createInstance(OpenLatestReleaseNotesInBrowserAction)] }
-					});
->>>>>>> bd98ef51
 				});
 		}
 
