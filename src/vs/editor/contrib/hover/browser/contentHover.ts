--- conflicted
+++ resolved
@@ -783,12 +783,8 @@
 		if (this.visibleData) {
 			const stoleFocus = this.visibleData.stoleFocus;
 			this._setVisibleData(null);
-<<<<<<< HEAD
+			this._hoverFocusedKey.set(false);
 			this.editor.layoutContentWidget(this);
-=======
-			this._hoverFocusedKey.set(false);
-			this._editor.layoutContentWidget(this);
->>>>>>> da47f08b
 			if (stoleFocus) {
 				this.editor.focus();
 			}
